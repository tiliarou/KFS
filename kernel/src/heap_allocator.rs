//! Virtual heap allocator.
//!
//! A simple wrapper around linked_list_allocator. We catch the OomError, and
//! try to expand the heap with more pages in that case.
use core::alloc::{GlobalAlloc, Layout, AllocErr};
use sync::{SpinLock, Once};
use core::ops::Deref;
use core::ptr::NonNull;
use linked_list_allocator::{Heap, align_up};
use paging::{PAGE_SIZE, MappingAccessRights, kernel_memory::get_kernel_memory};
use frame_allocator::{FrameAllocator, FrameAllocatorTrait};
use mem::VirtualAddress;

<<<<<<< HEAD
#[allow(missing_debug_implementations)] // Heap does not implement Debug :/
=======
/// Simple wrapper around linked_list_allocator, growing heap by allocating pages
/// with the frame allocator as necessary.
>>>>>>> b7fb726b
pub struct Allocator(Once<SpinLock<Heap>>);

// 512MB. Should be a multiple of PAGE_SIZE.
const RESERVED_HEAP_SIZE : usize = 512 * 1024 * 1024;

impl Allocator {
    /// Safely expands the heap if possible.
    fn expand(&self, by: usize) {
        let heap = self.0.call_once(Self::init);
        let heap_top = heap.lock().top();
        let heap_bottom = heap.lock().bottom();
        let new_heap_top = align_up(by, PAGE_SIZE) + heap_top; // TODO: Checked add

        assert!(new_heap_top - heap_bottom < RESERVED_HEAP_SIZE, "New heap grows over reserved heap size");

        debug!("EXTEND {:#010x}", new_heap_top);

        for new_page in (heap_top..new_heap_top).step_by(PAGE_SIZE) {
            let frame = FrameAllocator::allocate_frame()
                .expect("Cannot allocate physical memory for heap expansion");
            let mut active_pages = get_kernel_memory();
            active_pages.unmap(VirtualAddress(new_page), PAGE_SIZE);
            active_pages.map_phys_region_to(frame, VirtualAddress(new_page), MappingAccessRights::k_rw());
        }
        unsafe {
            // Safety: We just allocated the area.
            heap.lock().extend(align_up(by, PAGE_SIZE));
        }
    }

    fn init() -> SpinLock<Heap> {
        let mut active_pages = get_kernel_memory();
        // Reserve 512MB of virtual memory for heap space. Don't actually allocate it.
        let heap_space = active_pages.find_virtual_space(RESERVED_HEAP_SIZE)
            .expect("Kernel should have 512MB of virtual memory");
        // map only the first page
        let frame = FrameAllocator::allocate_frame()
            .expect("Cannot allocate first frame of heap");
        active_pages.map_phys_region_to(frame, heap_space, MappingAccessRights::k_rw());
        // guard the rest
        active_pages.guard(heap_space + PAGE_SIZE, RESERVED_HEAP_SIZE - PAGE_SIZE);
        info!("Reserving {} pages at {:#010x}", RESERVED_HEAP_SIZE / PAGE_SIZE - 1, heap_space.addr() + PAGE_SIZE);
        unsafe {
            // Safety: Size is of 0, and the address is freshly guard-paged.
            SpinLock::new(Heap::new(heap_space.addr(), PAGE_SIZE))
        }
    }

    /// Creates a new heap based off of loader settings.
    pub const fn new() -> Allocator {
        Allocator(Once::new())
    }
}

impl Deref for Allocator {
    type Target = SpinLock<Heap>;

    fn deref(&self) -> &SpinLock<Heap> {
        &self.0.call_once(Self::init)
    }
}

unsafe impl<'a> GlobalAlloc for Allocator {
    unsafe fn alloc(&self, layout: Layout) -> *mut u8 {
        // TODO: Race conditions.
        let allocation = self.0.call_once(Self::init).lock().allocate_first_fit(layout);
        let size = layout.size();
        // If the heap is exhausted, then extend and attempt the allocation another time.
        let alloc = match allocation {
            Err(AllocErr) => {
                self.expand(size); // TODO: how much should I *really* expand by?
                self.0.call_once(Self::init).lock().allocate_first_fit(layout)
            }
            _ => allocation
        }.ok().map_or(::core::ptr::null_mut(), |allocation| allocation.as_ptr());

        debug!("ALLOC  {:#010x?}, size {:#x}", alloc, layout.size());
        alloc
    }

    unsafe fn dealloc(&self, ptr: *mut u8, layout: Layout) {
        debug!("FREE   {:#010x?}, size {:#x}", ptr, layout.size());
        if cfg!(debug_assertions) {
            let p = ptr as usize;
            for i in p..(p + layout.size()) {
                *(i as *mut u8) = 0x7F;
            }
        }
        self.0.call_once(Self::init).lock().deallocate(NonNull::new(ptr).unwrap(), layout)
    }
}

// TODO: Kernel heap memory management
// BODY: Currently, if the kernel ever OOMs, this will lead to a panic. This is
// BODY: really not ideal. Unfortunately, we depend on a lot of Rust structures
// BODY: that make use of allocation (Arc, Vec, String...). Some of those have
// BODY: methods to customize OOM behavior (Vec and String have try_reserve), but
// BODY: some structures (like Arc) seem to be devoid of any function to avoid
// BODY: OOM.
// BODY:
// BODY: Maybe we should approach the rust developers, see if they would accept
// BODY: a try_new function on Arc/Rc that would return an AllocErr if it fails.
// BODY:
// BODY: Alternatively, we could start using our own Arc/Rc forks.
/// Called when the kernel heap allocator detects Out Of Memory (OOM) condition.
///
/// It simply panics.
#[cfg(target_os = "none")]
#[lang = "oom"]
#[no_mangle]
pub fn rust_oom(_: Layout) -> ! {
    panic!("OOM")
}<|MERGE_RESOLUTION|>--- conflicted
+++ resolved
@@ -11,12 +11,9 @@
 use frame_allocator::{FrameAllocator, FrameAllocatorTrait};
 use mem::VirtualAddress;
 
-<<<<<<< HEAD
-#[allow(missing_debug_implementations)] // Heap does not implement Debug :/
-=======
 /// Simple wrapper around linked_list_allocator, growing heap by allocating pages
 /// with the frame allocator as necessary.
->>>>>>> b7fb726b
+#[allow(missing_debug_implementations)] // Heap does not implement Debug :/
 pub struct Allocator(Once<SpinLock<Heap>>);
 
 // 512MB. Should be a multiple of PAGE_SIZE.
