--- conflicted
+++ resolved
@@ -34,12 +34,8 @@
 }
 
 impl<'a> QueryMemory<'a> {
-<<<<<<< HEAD
+    /// Returns a reference to the underlying mapping.
     pub fn mapping(&self) -> &Mapping {
-=======
-    /// Returns a reference to the underlying mapping.
-    pub fn as_ref(&self) -> &Mapping {
->>>>>>> b7fb726b
         match self {
             QueryMemory::Available(mem) => mem,
             QueryMemory::Used(mem) => mem,
