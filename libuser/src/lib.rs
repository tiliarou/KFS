--- conflicted
+++ resolved
@@ -39,23 +39,7 @@
 // BODY: we should report it.
 #[cfg(target_os = "none")]
 #[global_allocator]
-<<<<<<< HEAD
-static ALLOCATOR: LockedHeap = LockedHeap::empty();
-
-// Let's grant ourselves 10MB of heap
-static mut ALLOCATOR_BUF: [u8; 10_000_000] = [0; 10_000_000];
-
-#[cfg(target_os = "none")]
-fn init_heap() {
-    unsafe {
-        let heap_start = ALLOCATOR_BUF.as_ptr() as usize;
-        let heap_size = ALLOCATOR_BUF.len();
-        ALLOCATOR.lock().init(heap_start, heap_size);
-    }
-}
-=======
 static ALLOCATOR: allocator::Allocator = allocator::Allocator::new();
->>>>>>> b137052c
 
 /// # Panics
 ///
